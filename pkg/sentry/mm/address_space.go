--- conflicted
+++ resolved
@@ -207,22 +207,12 @@
 		if pma.needCOW {
 			perms.Write = false
 		}
-<<<<<<< HEAD
 		t3 := time.Now()
 		if err := mm.as.MapFile(pmaMapAR.Start, pma.file, pseg.fileRangeOf(pmaMapAR), perms, precommit); err != nil {
 			return err
 		}
 		t4 := time.Now()
 		fmt.Fprintf(os.Stdout, "MapFile():\t\t\t\t%d ns\n", t4.Sub(t3).Nanoseconds())
-=======
-		t1 := time.Now()
-		if err := mm.as.MapFile(pmaMapAR.Start, pma.file, pseg.fileRangeOf(pmaMapAR), perms, precommit); err != nil {
-			return err
-		}
-		t2 := time.Now()
-		fmt.Fprintf(os.Stdout, "MapFile():\t\t\t\t%d ns\n", t2.Sub(t1).Nanoseconds())
->>>>>>> 3a1511c0
-
 		pseg = pseg.NextSegment()
 	}
 	t5 := time.Now()
